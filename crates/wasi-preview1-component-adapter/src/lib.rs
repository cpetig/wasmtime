--- conflicted
+++ resolved
@@ -503,17 +503,7 @@
 /// Force the allocation of space in a file.
 /// Note: This is similar to `posix_fallocate` in POSIX.
 #[no_mangle]
-<<<<<<< HEAD
 pub unsafe extern "C" fn __imported_wasi_snapshot_preview1_fd_allocate(fd: Fd, _offset: Filesize, _len: Filesize) -> Errno {
-    State::with(|state| {
-        let ds = state.descriptors();
-        // For not-files, fail with BADF
-        ds.get_file(fd)?;
-        // For all files, fail with NOTSUP, because this call does not exist in preview 2.
-        Err(wasi::ERRNO_NOTSUP)
-    })
-=======
-pub unsafe extern "C" fn fd_allocate(fd: Fd, _offset: Filesize, _len: Filesize) -> Errno {
     cfg_filesystem_available! {
         State::with(|state| {
             let ds = state.descriptors();
@@ -523,7 +513,6 @@
             Err(wasi::ERRNO_NOTSUP)
         })
     }
->>>>>>> 57efd608
 }
 
 /// Close a file descriptor.
@@ -547,16 +536,7 @@
 /// Synchronize the data of a file to disk.
 /// Note: This is similar to `fdatasync` in POSIX.
 #[no_mangle]
-<<<<<<< HEAD
 pub unsafe extern "C" fn __imported_wasi_snapshot_preview1_fd_datasync(fd: Fd) -> Errno {
-    State::with(|state| {
-        let ds = state.descriptors();
-        let file = ds.get_file(fd)?;
-        file.fd.sync_data()?;
-        Ok(())
-    })
-=======
-pub unsafe extern "C" fn fd_datasync(fd: Fd) -> Errno {
     cfg_filesystem_available! {
         State::with(|state| {
             let ds = state.descriptors();
@@ -565,90 +545,12 @@
             Ok(())
         })
     }
->>>>>>> 57efd608
 }
 
 /// Get the attributes of a file descriptor.
 /// Note: This returns similar flags to `fsync(fd, F_GETFL)` in POSIX, as well as additional fields.
 #[no_mangle]
-<<<<<<< HEAD
 pub unsafe extern "C" fn __imported_wasi_snapshot_preview1_fd_fdstat_get(fd: Fd, stat: *mut Fdstat) -> Errno {
-    State::with(|state| {
-        let ds = state.descriptors();
-        match ds.get(fd)? {
-            Descriptor::Streams(Streams {
-                type_: StreamType::File(file),
-                ..
-            }) => {
-                let flags = file.fd.get_flags()?;
-                let type_ = file.fd.get_type()?;
-                match type_ {
-                    filesystem::DescriptorType::Directory => {
-                        // Hard-coded set of rights expected by many userlands:
-                        let fs_rights_base = wasi::RIGHTS_PATH_CREATE_DIRECTORY
-                            | wasi::RIGHTS_PATH_CREATE_FILE
-                            | wasi::RIGHTS_PATH_LINK_SOURCE
-                            | wasi::RIGHTS_PATH_LINK_TARGET
-                            | wasi::RIGHTS_PATH_OPEN
-                            | wasi::RIGHTS_FD_READDIR
-                            | wasi::RIGHTS_PATH_READLINK
-                            | wasi::RIGHTS_PATH_RENAME_SOURCE
-                            | wasi::RIGHTS_PATH_RENAME_TARGET
-                            | wasi::RIGHTS_PATH_SYMLINK
-                            | wasi::RIGHTS_PATH_REMOVE_DIRECTORY
-                            | wasi::RIGHTS_PATH_UNLINK_FILE
-                            | wasi::RIGHTS_PATH_FILESTAT_GET
-                            | wasi::RIGHTS_PATH_FILESTAT_SET_TIMES
-                            | wasi::RIGHTS_FD_FILESTAT_GET
-                            | wasi::RIGHTS_FD_FILESTAT_SET_TIMES;
-
-                        let fs_rights_inheriting = fs_rights_base
-                            | wasi::RIGHTS_FD_DATASYNC
-                            | wasi::RIGHTS_FD_READ
-                            | wasi::RIGHTS_FD_SEEK
-                            | wasi::RIGHTS_FD_FDSTAT_SET_FLAGS
-                            | wasi::RIGHTS_FD_SYNC
-                            | wasi::RIGHTS_FD_TELL
-                            | wasi::RIGHTS_FD_WRITE
-                            | wasi::RIGHTS_FD_ADVISE
-                            | wasi::RIGHTS_FD_ALLOCATE
-                            | wasi::RIGHTS_FD_FILESTAT_GET
-                            | wasi::RIGHTS_FD_FILESTAT_SET_SIZE
-                            | wasi::RIGHTS_FD_FILESTAT_SET_TIMES
-                            | wasi::RIGHTS_POLL_FD_READWRITE;
-
-                        stat.write(Fdstat {
-                            fs_filetype: wasi::FILETYPE_DIRECTORY,
-                            fs_flags: 0,
-                            fs_rights_base,
-                            fs_rights_inheriting,
-                        });
-                        Ok(())
-                    }
-                    _ => {
-                        let fs_filetype = type_.into();
-
-                        let mut fs_flags = 0;
-                        let mut fs_rights_base = !0;
-                        if !flags.contains(filesystem::DescriptorFlags::READ) {
-                            fs_rights_base &= !RIGHTS_FD_READ;
-                        }
-                        if !flags.contains(filesystem::DescriptorFlags::WRITE) {
-                            fs_rights_base &= !RIGHTS_FD_WRITE;
-                        }
-                        if flags.contains(filesystem::DescriptorFlags::DATA_INTEGRITY_SYNC) {
-                            fs_flags |= FDFLAGS_DSYNC;
-                        }
-                        if flags.contains(filesystem::DescriptorFlags::REQUESTED_WRITE_SYNC) {
-                            fs_flags |= FDFLAGS_RSYNC;
-                        }
-                        if flags.contains(filesystem::DescriptorFlags::FILE_INTEGRITY_SYNC) {
-                            fs_flags |= FDFLAGS_SYNC;
-                        }
-                        if file.append {
-                            fs_flags |= FDFLAGS_APPEND;
-=======
-pub unsafe extern "C" fn fd_fdstat_get(fd: Fd, stat: *mut Fdstat) -> Errno {
     cfg_filesystem_available! {
         State::with(|state| {
             let ds = state.descriptors();
@@ -701,7 +603,6 @@
                                 fs_rights_inheriting,
                             });
                             Ok(())
->>>>>>> 57efd608
                         }
                         _ => {
                             let fs_filetype = type_.into();
@@ -817,48 +718,7 @@
 
 /// Return the attributes of an open file.
 #[no_mangle]
-<<<<<<< HEAD
 pub unsafe extern "C" fn __imported_wasi_snapshot_preview1_fd_filestat_get(fd: Fd, buf: *mut Filestat) -> Errno {
-    State::with(|state| {
-        let ds = state.descriptors();
-        match ds.get(fd)? {
-            Descriptor::Streams(Streams {
-                type_: StreamType::File(file),
-                ..
-            }) => {
-                let stat = file.fd.stat()?;
-                let metadata_hash = file.fd.metadata_hash()?;
-                let filetype = stat.type_.into();
-                *buf = Filestat {
-                    dev: 1,
-                    ino: metadata_hash.lower,
-                    filetype,
-                    nlink: stat.link_count,
-                    size: stat.size,
-                    atim: datetime_to_timestamp(stat.data_access_timestamp),
-                    mtim: datetime_to_timestamp(stat.data_modification_timestamp),
-                    ctim: datetime_to_timestamp(stat.status_change_timestamp),
-                };
-                Ok(())
-            }
-            // Stdio is all zero fields, except for filetype character device
-            Descriptor::Streams(Streams {
-                type_: StreamType::Stdio(stdio),
-                ..
-            }) => {
-                *buf = Filestat {
-                    dev: 0,
-                    ino: 0,
-                    filetype: stdio.filetype(),
-                    nlink: 0,
-                    size: 0,
-                    atim: 0,
-                    mtim: 0,
-                    ctim: 0,
-                };
-                Ok(())
-=======
-pub unsafe extern "C" fn fd_filestat_get(fd: Fd, buf: *mut Filestat) -> Errno {
     cfg_filesystem_available! {
         State::with(|state| {
             let ds = state.descriptors();
@@ -900,7 +760,6 @@
                     Ok(())
                 }
                 _ => Err(wasi::ERRNO_BADF),
->>>>>>> 57efd608
             }
         })
     }
@@ -909,16 +768,7 @@
 /// Adjust the size of an open file. If this increases the file's size, the extra bytes are filled with zeros.
 /// Note: This is similar to `ftruncate` in POSIX.
 #[no_mangle]
-<<<<<<< HEAD
 pub unsafe extern "C" fn __imported_wasi_snapshot_preview1_fd_filestat_set_size(fd: Fd, size: Filesize) -> Errno {
-    State::with(|state| {
-        let ds = state.descriptors();
-        let file = ds.get_file(fd)?;
-        file.fd.set_size(size)?;
-        Ok(())
-    })
-=======
-pub unsafe extern "C" fn fd_filestat_set_size(fd: Fd, size: Filesize) -> Errno {
     cfg_filesystem_available! {
         State::with(|state| {
             let ds = state.descriptors();
@@ -927,7 +777,6 @@
             Ok(())
         })
     }
->>>>>>> 57efd608
 }
 
 #[cfg(not(feature = "proxy"))]
@@ -1022,13 +871,8 @@
 
 /// Return a description of the given preopened file descriptor.
 #[no_mangle]
-<<<<<<< HEAD
 pub unsafe extern "C" fn __imported_wasi_snapshot_preview1_fd_prestat_get(fd: Fd, buf: *mut Prestat) -> Errno {
-    if matches!(
-=======
-pub unsafe extern "C" fn fd_prestat_get(fd: Fd, buf: *mut Prestat) -> Errno {
     if !matches!(
->>>>>>> 57efd608
         get_allocation_state(),
         AllocationState::StackAllocated | AllocationState::StateAllocated
     ) {
@@ -1058,15 +902,7 @@
 
 /// Return a description of the given preopened file descriptor.
 #[no_mangle]
-<<<<<<< HEAD
 pub unsafe extern "C" fn __imported_wasi_snapshot_preview1_fd_prestat_dir_name(fd: Fd, path: *mut u8, path_max_len: Size) -> Errno {
-    State::with(|state| {
-        let ds = state.descriptors();
-        if let Some(preopen) = ds.get_preopen(fd) {
-            if preopen.path.len > path_max_len as usize {
-                Err(ERRNO_NAMETOOLONG)
-=======
-pub unsafe extern "C" fn fd_prestat_dir_name(fd: Fd, path: *mut u8, path_max_len: Size) -> Errno {
     cfg_filesystem_available! {
         State::with(|state| {
             let ds = state.descriptors();
@@ -1077,7 +913,6 @@
                     ptr::copy_nonoverlapping(preopen.path.ptr, path, preopen.path.len);
                     Ok(())
                 }
->>>>>>> 57efd608
             } else {
                 Err(ERRNO_NOTDIR)
             }
@@ -1213,11 +1048,8 @@
 /// read buffer size in case it's too small to fit a single large directory
 /// entry, or skip the oversized directory entry.
 #[no_mangle]
-<<<<<<< HEAD
+#[cfg(feature = "proxy")]
 pub unsafe extern "C" fn __imported_wasi_snapshot_preview1_fd_readdir(
-=======
-#[cfg(feature = "proxy")]
-pub unsafe extern "C" fn fd_readdir(
     fd: Fd,
     buf: *mut u8,
     buf_len: Size,
@@ -1229,8 +1061,7 @@
 
 #[no_mangle]
 #[cfg(not(feature = "proxy"))]
-pub unsafe extern "C" fn fd_readdir(
->>>>>>> 57efd608
+pub unsafe extern "C" fn __imported_wasi_snapshot_preview1_fd_readdir(
     fd: Fd,
     buf: *mut u8,
     buf_len: Size,
@@ -1517,16 +1348,7 @@
 /// Synchronize the data and metadata of a file to disk.
 /// Note: This is similar to `fsync` in POSIX.
 #[no_mangle]
-<<<<<<< HEAD
 pub unsafe extern "C" fn __imported_wasi_snapshot_preview1_fd_sync(fd: Fd) -> Errno {
-    State::with(|state| {
-        let ds = state.descriptors();
-        let file = ds.get_file(fd)?;
-        file.fd.sync()?;
-        Ok(())
-    })
-=======
-pub unsafe extern "C" fn fd_sync(fd: Fd) -> Errno {
     cfg_filesystem_available! {
         State::with(|state| {
             let ds = state.descriptors();
@@ -1535,22 +1357,12 @@
             Ok(())
         })
     }
->>>>>>> 57efd608
 }
 
 /// Return the current offset of a file descriptor.
 /// Note: This is similar to `lseek(fd, 0, SEEK_CUR)` in POSIX.
 #[no_mangle]
-<<<<<<< HEAD
 pub unsafe extern "C" fn __imported_wasi_snapshot_preview1_fd_tell(fd: Fd, offset: *mut Filesize) -> Errno {
-    State::with(|state| {
-        let ds = state.descriptors();
-        let file = ds.get_seekable_file(fd)?;
-        *offset = file.position.get() as Filesize;
-        Ok(())
-    })
-=======
-pub unsafe extern "C" fn fd_tell(fd: Fd, offset: *mut Filesize) -> Errno {
     cfg_filesystem_available! {
         State::with(|state| {
             let ds = state.descriptors();
@@ -1559,7 +1371,6 @@
             Ok(())
         })
     }
->>>>>>> 57efd608
 }
 
 /// Write to a file descriptor.
@@ -1941,14 +1752,9 @@
 /// Return `errno::isdir` if the path refers to a directory.
 /// Note: This is similar to `unlinkat(fd, path, 0)` in POSIX.
 #[no_mangle]
-<<<<<<< HEAD
 pub unsafe extern "C" fn __imported_wasi_snapshot_preview1_path_unlink_file(fd: Fd, path_ptr: *const u8, path_len: usize) -> Errno {
-    let path = slice::from_raw_parts(path_ptr, path_len);
-=======
-pub unsafe extern "C" fn path_unlink_file(fd: Fd, path_ptr: *const u8, path_len: usize) -> Errno {
     cfg_filesystem_available! {
         let path = slice::from_raw_parts(path_ptr, path_len);
->>>>>>> 57efd608
 
         State::with(|state| {
             let ds = state.descriptors();
@@ -2220,13 +2026,7 @@
 /// termination of the program. The meanings of other values is dependent on
 /// the environment.
 #[no_mangle]
-<<<<<<< HEAD
 pub unsafe extern "C" fn __imported_wasi_snapshot_preview1_proc_exit(rval: Exitcode) -> ! {
-    let status = if rval == 0 { Ok(()) } else { Err(()) };
-    exit::exit(status); // does not return
-    unreachable!("host exit implementation didn't exit!") // actually unreachable
-=======
-pub unsafe extern "C" fn proc_exit(rval: Exitcode) -> ! {
     #[cfg(feature = "proxy")]
     {
         unreachable!("no other implementation available in proxy world");
@@ -2237,7 +2037,6 @@
         crate::bindings::wasi::cli::exit::exit(status); // does not return
         unreachable!("host exit implementation didn't exit!") // actually unreachable
     }
->>>>>>> 57efd608
 }
 
 /// Send a signal to the process of the calling thread.
